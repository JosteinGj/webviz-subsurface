--- conflicted
+++ resolved
@@ -49,13 +49,10 @@
     ReservoirSimulationTimeSeriesRegional,
 )
 from ._rft_plotter.rft_plotter import RftPlotter
-<<<<<<< HEAD
 from ._test_plug import ExamplePlugin
-from ._test2_plug import ExamplePlugin2
-=======
+from ._test2_plug import MultipleRegressionJostein
 from ._p_values import PValues
 from ._multiple_regression_sofie import MultipleRegressionSofie
->>>>>>> a4e0e2c7
 
 
 __all__ = [
@@ -79,11 +76,8 @@
     "RelativePermeability",
     "ReservoirSimulationTimeSeriesRegional",
     "RftPlotter",
-<<<<<<< HEAD
     "ExamplePlugin",
-    "ExamplePlugin2"
-=======
+    "MultipleRegressionJostein",
     "PValues",
-    "MultipleRegressionSofie"
->>>>>>> a4e0e2c7
+    "MultipleRegressionSofie",
 ]